--- conflicted
+++ resolved
@@ -1,13 +1,10 @@
 import type { Metadata } from 'next'
 import { Inter } from 'next/font/google'
 import './globals.css'
-<<<<<<< HEAD
 import { DesignSystemProvider } from '@/design-system/DesignSystemProvider'
 import { lightTokens } from '@/design-system/tokens'
-=======
 import ErrorBoundary from '@/components/common/ErrorBoundary'
 import { MonitoringProvider } from '@/components/providers/MonitoringProvider'
->>>>>>> 6f88445b
 
 const inter = Inter({ subsets: ['latin'] })
 
@@ -24,9 +21,7 @@
   return (
     <html lang="en">
       <body className={inter.className}>
-<<<<<<< HEAD
         <DesignSystemProvider tokens={lightTokens}>{children}</DesignSystemProvider>
-=======
         <MonitoringProvider>
           <ErrorBoundary
             fallback={
@@ -48,7 +43,6 @@
             {children}
           </ErrorBoundary>
         </MonitoringProvider>
->>>>>>> 6f88445b
       </body>
     </html>
   )
